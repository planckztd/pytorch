--- conflicted
+++ resolved
@@ -12,75 +12,6 @@
 namespace jit {
 namespace script {
 
-<<<<<<< HEAD
-struct RecursiveMethodCallError : public std::exception {};
-void placeholderCreator(Function&) {
-  throw RecursiveMethodCallError();
-}
-
-void Function::ensure_defined() {
-  try {
-    if (function_creator_) {
-      auto creator = function_creator_;
-      function_creator_ = placeholderCreator;
-      graph_->push_callstack(this);
-      creator(*this);
-      graph_->pop_callstack();
-      function_creator_ = nullptr;
-    }
-  } catch (RecursiveMethodCallError&) {
-    throw ErrorReport() // TODO: once lower_first_class methods is removed
-                        // re-establish callsite info for debugging
-        << " method '" << name() << "' is called recursively. "
-        << "Recursive calls are not supported";
-  }
-}
-
-Value* Function::try_emit_call(
-    Graph& graph,
-    const SourceRange& loc,
-    c10::optional<NamedValue> self,
-    ArrayRef<NamedValue> args,
-    ArrayRef<NamedValue> kwargs,
-    std::stringstream& failure_messages,
-    bool conv_tensors_to_nums) {
-  ensure_defined();
-  auto fn = this->graph();
-
-  auto matched_schema = tryMatchSchema(
-      getSchema(),
-      loc,
-      graph,
-      std::move(self),
-      args,
-      kwargs,
-      failure_messages,
-      conv_tensors_to_nums);
-  if (!matched_schema)
-    return nullptr;
-
-  check_single_output();
-  return inlineCallTo(graph, *fn, matched_schema->inputs).at(0);
-}
-
-Value* Function::emit_call(
-    Graph& graph,
-    const SourceRange& loc,
-    ArrayRef<NamedValue> args,
-    ArrayRef<NamedValue> kwargs) {
-  std::stringstream failure_messages;
-  if (auto result = try_emit_call(
-          graph,
-          loc,
-          c10::nullopt,
-          args,
-          kwargs,
-          failure_messages,
-          /*conv_tensors_to_nums=*/true)) {
-    return result;
-  }
-  throw ErrorReport(loc) << failure_messages.str();
-=======
 // first class mode runs models as first class objects,
 // and does not force inlining everywhere. This is experimental
 // as we bring up the system since it will degrade performance
@@ -89,7 +20,6 @@
 thread_local bool inline_everything = true;
 bool& getInlineEverythingMode() {
   return inline_everything;
->>>>>>> 9c888952
 }
 
 void Module::to(at::Device device, at::ScalarType dtype, bool non_blocking) {
